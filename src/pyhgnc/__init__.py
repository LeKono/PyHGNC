"""

PyHGNC is tested (NOT YET) on both Python3

.. warning:: PyHGNC is not thoroughly tested on Windows.

Installation
------------

.. code-block:: sh

   $ git clone https://github.com/LeKono/pyhgnc.git
   $ cd pyhgnc
   $ pip3 install pyhgnc
"""

from .manager.query import QueryManager
from .manager.database import update

query = QueryManager

__all__ = ['update', 'query']

<<<<<<< HEAD
__version__ = '0.2.3'
=======
__version__ = '0.2.4'
>>>>>>> 38d39bf0

__title__ = 'PyHGNC'
__description__ = 'Importing and querying HGNC data'
__url__ = 'https://github.com/LeKono/pyhgnc.git'

__author__ = 'Christian Ebeling & Andrej Konotopez'
__email__ = 'Andrej.Konotopez@scai.fraunhofer.de'

__license__ = 'Apache 2.0 License'
__copyright__ = 'Copyright (c) 2017 Andrej Konotopez, Fraunhofer Institute for Algorithms and Scientific ' \
                'Computing SCAI, Schloss Birlinghoven, 53754 Sankt Augustin, Germany'<|MERGE_RESOLUTION|>--- conflicted
+++ resolved
@@ -21,11 +21,7 @@
 
 __all__ = ['update', 'query']
 
-<<<<<<< HEAD
-__version__ = '0.2.3'
-=======
 __version__ = '0.2.4'
->>>>>>> 38d39bf0
 
 __title__ = 'PyHGNC'
 __description__ = 'Importing and querying HGNC data'
