"""This file contains the relational database models used by PyHGNC."""

import datetime

from sqlalchemy import Column, ForeignKey, Integer, String, Text, Boolean, Date, Table, Unicode
from sqlalchemy.ext.declarative import declarative_base, declared_attr
from sqlalchemy.orm import relationship

from .defaults import TABLE_PREFIX

Base = declarative_base()


def foreign_key_to(table_name):
    """Creates a standard foreign key to a table in the database

    :param str table_name: name of the table without TABLE_PREFIX
    :return: foreign key column
    :rtype: sqlalchemy.Column
    """
    foreign_column = TABLE_PREFIX + table_name + '.id'
    return Column(Integer, ForeignKey(foreign_column))


def get_many2many_table(table1, table2):
    """Creates a many-to-many table that links the given tables table1 and table2.

    :param str table1: Tablename of left hand table without TABLE_PREFIX.
    :param str table2: Tablename of right hand table without TABLE_PREFIX.
    :return:
    """
    table_name = ('{}{}__{}'.format(TABLE_PREFIX, table1, table2))
    return Table(table_name, Base.metadata,
                 Column('{}_id'.format(table1), Integer, ForeignKey('{}{}.id'.format(TABLE_PREFIX, table1))),
                 Column('{}_id'.format(table2), Integer, ForeignKey('{}{}.id'.format(TABLE_PREFIX, table2)))
                 )


class MasterModel(object):
    """This class is the parent class of all models in PyHGNC. Automatic creation of table name by class name with
    project prefix"""

    @declared_attr
    def __tablename__(self):
        return TABLE_PREFIX + self.__name__.lower()

    __mapper_args__ = {'always_refresh': True}

    id = Column(Integer, primary_key=True)

    def _to_dict(self):
        data_dict = self.__dict__.copy()
        del data_dict['_sa_instance_state']
        del data_dict['id']
        for k, v in data_dict.items():
            if isinstance(v, datetime.date):
                data_dict[k] = data_dict[k].strftime('%Y-%m-%d')
        return data_dict

    def to_dict(self):
        return self._to_dict()

    def to_dict_with_hgnc(self):
        ret_dict = self._to_dict()
        del ret_dict['hgnc_id']
        ret_dict['hgnc_identifier'] = self.hgnc.identifier
        ret_dict['hgnc_symbol'] = self.hgnc.symbol
        return ret_dict

    def to_dict_with_hgncs(self):
        ret_dict = self._to_dict()
        ret_dict['hgnc_symbols'] = [x.symbol for x in self.hgncs]
        return ret_dict

hgnc_enzyme = get_many2many_table('hgnc', 'enzyme')

hgnc_gene_family = get_many2many_table('hgnc', 'genefamily')

hgnc_refseq = get_many2many_table('hgnc', 'refseq')

hgnc_mgd = get_many2many_table('hgnc', 'mgd')

hgnc_pubmed = get_many2many_table('hgnc', 'pubmed')

hgnc_ena = get_many2many_table('hgnc', 'ena')

hgnc_uniprot = get_many2many_table('hgnc', 'uniprot')

hgnc_rgd = get_many2many_table('hgnc', 'rgd')


class HGNC(Base, MasterModel):
    """Root class (table, model) for all other classes (tables, models) in PyHGNC. Basic information with 1:1
    relationship to identifier are stored here

    .. warning::

        - homeodb (Homeobox Database ID)
        - horde_id (Symbol used within HORDE for the gene)

        described in
        `README <ftp://ftp.ebi.ac.uk/pub/databases/genenames/README.txt>`_, but not found in
        `HGNC JSON file <ftp://ftp.ebi.ac.uk/pub/databases/genenames/new/json/hgnc_complete_set.json>`_

    .. hint::

        To link to IUPHAR/BPS Guide to PHARMACOLOGY database only use the number (only use 1 from the result objectId:1)


    :cvar str name: HGNC approved name for the gene. Equates to the "APPROVED NAME" field within the gene symbol report
    :cvar str symbol: The HGNC approved gene symbol. Equates to the "APPROVED SYMBOL" field within the gene symbol
                        report
    :cvar int orphanet: Orphanet ID
    :cvar str identifier: Unique ID created by the HGNC for every approved symbol (HGNC ID)
    :cvar str status: Status of the symbol report, which can be either "Approved" or "Entry Withdrawn"
    :cvar str uuid: universally unique identifier

    :cvar str locus_group: Group name for a set of related locus types as defined by the HGNC (e.g. non-coding RNA)
    :cvar str locus_type: Locus type as defined by the HGNC (e.g. RNA, transfer)

    :cvar date date_name_changed: date the gene name was last changed
    :cvar date date_modified: date the entry was last modified
    :cvar date date_symbol_changed: date the gene symbol was last changed
    :cvar date date_approved_reserved: date the entry was first approved

    :cvar str ensembl_gene: Ensembl gene ID. Found within the "GENE RESOURCES" section of the gene symbol report
    :cvar str horde: symbol used within HORDE for the gene (not available in JSON)
    :cvar str vega: Vega gene ID. Found within the "GENE RESOURCES" section of the gene symbol report
    :cvar str lncrnadb: Long Noncoding RNA Database identifier
    :cvar str entrez: Entrez gene ID. Found within the "GENE RESOURCES" section of the gene symbol report
    :cvar str mirbase: miRBase ID
    :cvar str iuphar: The objectId used to link to the IUPHAR/BPS Guide to PHARMACOLOGY database
    :cvar str ucsc: UCSC gene ID. Found within the "GENE RESOURCES" section of the gene symbol report
    :cvar str snornabase: snoRNABase ID
    :cvar str imgt: Symbol used within international ImMunoGeneTics information system

    :cvar str pseudogeneorg: Pseudogene.org ID
    :cvar str bioparadigmsslc: Symbol used to link to the SLC tables database at bioparadigms.org for the gene
    :cvar str locationsortable: locations sortable
    :cvar str merops: ID used to link to the MEROPS peptidase database

    :cvar str location: Cytogenetic location of the gene (e.g. 2q34).
    :cvar str cosmic: Symbol used within the Catalogue of somatic mutations in cancer for the gene


    :cvar list rgds: relationship to `RGD <#rgd>`__
    :cvar list omims: relationship to OMIM
    :cvar list ccdss: relationship to CCDS
    :cvar list lsdbs: relationship to LSDB
    :cvar list orthology_predictions: relationship to OrthologyPrediction

    :cvar list enzymes: relationship to Enzyme
    :cvar list gene_families: relationship to GeneFamily
    :cvar list refseq_accessions: relationship to RefSeq
    :cvar list mgds: relationship to MGD
    :cvar list uniprots: relationship to UniProt
    :cvar list pubmeds: relationship to PubMed
    :cvar list enas: relationship to ENA
    """
    name = Column(String(255), nullable=True)
<<<<<<< HEAD
    #, collation='utf8_bin'
=======
>>>>>>> 36c57687
    symbol = Column(Unicode(255), index=True)
    identifier = Column(Integer, unique=True)
    status = Column(String(255))
    uuid = Column(String(255))
    orphanet = Column(Integer, nullable=True)

    locus_group = Column(String(255))
    locus_type = Column(String(255))

    # Date information
    date_name_changed = Column(Date, nullable=True)
    date_modified = Column(Date, nullable=True)
    date_symbol_changed = Column(Date, nullable=True)
    date_approved_reserved = Column(Date, nullable=True)

    ensembl_gene = Column(String(255), nullable=True)
    horde = Column(String(255), nullable=True)
    vega = Column(String(255), nullable=True)
    lncrnadb = Column(String(255), nullable=True)
    entrez = Column(String(255), nullable=True)
    mirbase = Column(String(255), nullable=True)
    iuphar = Column(String(255), nullable=True)
    ucsc = Column(String(255), nullable=True)
    snornabase = Column(String(255), nullable=True)
    pseudogeneorg = Column(String(255), nullable=True)
    bioparadigmsslc = Column(String(255), nullable=True)
    locationsortable = Column(String(255), nullable=True)
    merops = Column(String(255), nullable=True)
    location = Column(String(255), nullable=True)
    cosmic = Column(String(255), nullable=True)
    imgt = Column(String(255), nullable=True)

    alias_symbols = relationship('AliasSymbol')
    alias_names = relationship('AliasName')
    omims = relationship('OMIM')
    ccdss = relationship('CCDS')
    lsdbs = relationship('LSDB')
    orthology_predictions = relationship('OrthologyPrediction')

    enzymes = relationship(
        "Enzyme",
        secondary=hgnc_enzyme,
        back_populates="hgncs"
    )

    gene_families = relationship(
        'GeneFamily',
        secondary=hgnc_gene_family,
        back_populates="hgncs"
    )

    refseqs = relationship(
        'RefSeq',
        secondary=hgnc_refseq,
        back_populates="hgncs"
    )

    mgds = relationship(
        'MGD',
        secondary=hgnc_mgd,
        back_populates="hgncs"
    )

    pubmeds = relationship(
        'PubMed',
        secondary=hgnc_pubmed,
        back_populates="hgncs"
    )

    enas = relationship(
        'ENA',
        secondary=hgnc_ena,
        back_populates="hgncs"
    )

    uniprots = relationship(
        'UniProt',
        secondary=hgnc_uniprot,
        back_populates="hgncs"
    )

    rgds = relationship(
        'RGD',
        secondary=hgnc_rgd,
        back_populates="hgncs"
    )

    def __repr__(self):
        return self.symbol


class AliasSymbol(Base, MasterModel):
    """Other symbols used to refer to this gene as seen in the "SYNONYMS" field in the symbol report.

    .. attention::

        Symbols previously approved by the HGNC for this
        gene are tagged with `is_previous_symbol==True`. Equates to the "PREVIOUS SYMBOLS & NAMES" field
        within the gene symbol report.

    :cvar str alias_symbol: other symbol
    :cvar bool is_previous_symbol: previously approved
    :cvar hgnc: back populates to :class:`.HGNC`
    """
<<<<<<< HEAD
    # , collation='utf8_bin'
=======

>>>>>>> 36c57687
    alias_symbol = Column(Unicode(255))
    is_previous_symbol = Column(Boolean, default=False)

    hgnc_id = foreign_key_to('hgnc')
    hgnc = relationship('HGNC', back_populates='alias_symbols')

    def to_dict(self):
        return self.to_dict_with_hgnc()

    def __repr__(self):
        return self.alias_symbol


class AliasName(Base, MasterModel):
    """Other names used to refer to this gene as seen in the "SYNONYMS" field in the gene symbol report.

    .. attention::

        Gene names previously approved by the HGNC for this
        gene are tagged with `is_previous_name==True`.. Equates to the "PREVIOUS SYMBOLS & NAMES" field
        within the gene symbol report.

    :cvar str alias_name: other name
    :cvar bool is_previous_name: previously approved
    :cvar hgnc: back populates to :class:`.HGNC`
    """
    alias_name = Column(String(255))
    is_previous_name = Column(Boolean, default=False)

    hgnc_id = foreign_key_to('hgnc')
    hgnc = relationship('HGNC', back_populates='alias_names')

    def to_dict(self):
        return self.to_dict_with_hgnc()

    def __repr__(self):
        return '{}; is_previous:{}'.format(self.alias_name, self.is_previous_name)


class GeneFamily(Base, MasterModel):
    """Name and identifier given to a gene family or group the gene has been assigned to.
    Equates to the "GENE FAMILY" field within the gene symbol report.

    :cvar int familyid: family identifier
    :cvar str familyname: family name
    :cvar list hgncs: back populates to :class:`.HGNC`
    """

    family_identifier = Column(Integer, unique=True)
    family_name = Column(String(255))

    hgncs = relationship(
        "HGNC",
        secondary=hgnc_gene_family,
        back_populates="gene_families"
    )

    def to_dict(self):
        return self.to_dict_with_hgncs()

    def __repr__(self):
        return self.family_name


class RefSeq(Base, MasterModel):
    """RefSeq nucleotide accession(s). Found within the"NUCLEOTIDE SEQUENCES" section of the gene symbol report.

    See also `RefSeq database <https://www.ncbi.nlm.nih.gov/refseq/>`_ for more information.

    :cvar str accession: RefSeq accession number
    :cvar list hgncs: back populates to :class:`.HGNC`
    """
    accession = Column(String(255))

    hgncs = relationship(
        "HGNC",
        secondary=hgnc_refseq,
        back_populates="refseqs"
    )

    def to_dict(self):
        return self.to_dict_with_hgncs()

    def __repr__(self):
        return self.accession


class RGD(Base, MasterModel):
    """Rat genome database gene ID. Found within the "HOMOLOGS" section of the gene symbol report

    :cvar str rgdid: Rat genome database gene ID
    :cvar hgncs: back populates to :class:`.HGNC`
    """
    rgdid = Column(Integer)

    hgncs = relationship(
        "HGNC",
        secondary=hgnc_rgd,
        back_populates="rgds"
    )

    def to_dict(self):
        return self.to_dict_with_hgncs()

    def __repr__(self):
        return str(self.rgdid)


class OMIM(Base, MasterModel):
    """Online Mendelian Inheritance in Man (OMIM) ID

    :cvar str omimid: OMIM ID
    :cvar hgnc: back populates to `pyhgnc.manager.models.HGNC`
    """
    omimid = Column(Integer)

    hgnc_id = foreign_key_to('hgnc')
    hgnc = relationship('HGNC', back_populates='omims')

    def to_dict(self):
        return self.to_dict_with_hgnc()

    def __repr__(self):
        return str(self.omimid)


class MGD(Base, MasterModel):
    """Mouse genome informatics database ID. Found within the "HOMOLOGS" section of the gene symbol report

    :cvar str mgdid: Mouse genome informatics database ID
    :cvar list hgncs: back populates to :class:`.HGNC`
    """
    mgdid = Column(Integer)

    hgncs = relationship(
        "HGNC",
        secondary=hgnc_mgd,
        back_populates="mgds"
    )

    def to_dict(self):
        return self.to_dict_with_hgncs()

    def __repr__(self):
        return str(self.mgdid)


class UniProt(Base, MasterModel):
    """Universal Protein Resource (UniProt) protein accession.
    Found within the "PROTEIN RESOURCES" section of the gene symbol report.

    See also `UniProt webpage <http://www.uniprot.org>`_ for more information.

    :cvar str uniprotid: UniProt identifier
    :cvar list hgncs: back populates to :class:`.HGNC`
    """

    uniprotid = Column(String(255))

    hgncs = relationship(
        "HGNC",
        secondary=hgnc_uniprot,
        back_populates="uniprots"
    )

    def to_dict(self):
        return self.to_dict_with_hgncs()

    def __repr__(self):
        return self.uniprotid


class CCDS(Base, MasterModel):
    """Consensus CDS ID. Found within the "NUCLEOTIDE SEQUENCES" section of the gene symbol report.

    See also `CCDS <https://www.ncbi.nlm.nih.gov/projects/CCDS>`_ for more information.

    :cvar str ccdsid: CCDS identifier
    :cvar hgnc: back populates to :class:`.HGNC`

    """
    ccdsid = Column(String(255))

    hgnc_id = foreign_key_to('hgnc')
    hgnc = relationship('HGNC', back_populates='ccdss')

    def to_dict(self):
        return self.to_dict_with_hgnc()

    def __repr__(self):
        return self.ccdsid


class PubMed(Base, MasterModel):
    """PubMed and Europe PubMed Central PMID

    :cvar str pubmedid: Pubmed identifier
    :cvar list hgncs: back populates to :class:`.HGNC`
    """
    pubmedid = Column(Integer)

    hgncs = relationship(
        "HGNC",
        secondary=hgnc_pubmed,
        back_populates="pubmeds"
    )

    def to_dict(self):
        return self.to_dict_with_hgncs()

    def __repr__(self):
        return str(self.pubmedid)


class ENA(Base, MasterModel):
    """International Nucleotide Sequence Database Collaboration (GenBank, ENA and DDBJ) accession
    number(s). Found within the "NUCLEOTIDE SEQUENCES" section of the gene symbol report.

    :cvar str enaid: European Nucleotide Archive (ENA) identifier
    :cvar list hgncs: back populates to :class:`.HGNC`
    """

    enaid = Column(String(255))

    hgncs = relationship(
        "HGNC",
        secondary=hgnc_ena,
        back_populates="enas"
    )

    def to_dict(self):
        return self.to_dict_with_hgncs()

    def __repr__(self):
        return self.enaid


class Enzyme(Base, MasterModel):
    """Enzyme Commission number (EC number)

    :cvar str ec_number: EC number
    :cvar list hgncs: back populates to :class:`.HGNC`
    """

    ec_number = Column(String(255))

    hgncs = relationship(
        "HGNC",
        secondary=hgnc_enzyme,
        back_populates="enzymes"
    )

    def to_dict(self):
        return self.to_dict_with_hgncs()

    def __repr__(self):
        return self.ec_number


class LSDB(Base, MasterModel):
    """The name of the Locus Specific Mutation Database and URL

    :cvar str lsdb: name of the Locus Specific Mutation Database
    :cvar str url: URL to database
    :cvar hgnc: back populates to :class:`.HGNC`
    """

    lsdb = Column(String(255))
    url = Column(Text)

    hgnc_id = foreign_key_to('hgnc')
    hgnc = relationship('HGNC', back_populates='lsdbs')

    def to_dict(self):
        return self.to_dict_with_hgnc()

    def __repr__(self):
        return self.lsdb


class OrthologyPrediction(Base, MasterModel):
    """Orthology Predictions

    .. warning::

        OrthologyPrediction is still not correctly normalized and documented.

    :cvar int ortholog_species: NCBI taxonomy identifier
    :cvar int human_entrez_gene: Human Entrey gene identifier
    :cvar str human_ensembl_gene: Human Ensembl gene identifier
    :cvar str human_name: Human gene name
    :cvar str human_symbol: Human gene symbol
    :cvar str human_chr: Human gene chromosome location
    :cvar str human_assert_ids:
    :cvar str ortholog_species_entrez_gene: Ortholog species Entrez gene identifier
    :cvar str ortholog_species_ensembl_gene: Ortholog species Ensembl gene identifier
    :cvar str ortholog_species_db_id: Ortholog species database identifier
    :cvar str ortholog_species_name: Ortholog species gene name
    :cvar str ortholog_species_symbol: Ortholog species gene symbol
    :cvar str ortholog_species_chr: Ortholog species gene chromosome location
    :cvar str ortholog_species_assert_ids:
    :cvar str support:
    :cvar hgnc: back populates to :class:`.HGNC`

    """
    ortholog_species = Column(Integer)
    human_entrez_gene = Column(Integer)
    human_ensembl_gene = Column(String(255))
    human_name = Column(String(255))
<<<<<<< HEAD

    # , collation='utf8_bin'
=======
>>>>>>> 36c57687
    human_symbol = Column(Unicode(255))
    human_chr = Column(String(255))
    human_assert_ids = Column(String(255))
    ortholog_species_entrez_gene = Column(Integer)
    ortholog_species_ensembl_gene = Column(String(255))
    ortholog_species_db_id = Column(String(255))
    ortholog_species_name = Column(Text)
<<<<<<< HEAD

    # , collation='utf8_bin'
=======
>>>>>>> 36c57687
    ortholog_species_symbol = Column(Unicode(255), index=True)
    ortholog_species_chr = Column(String(255))
    ortholog_species_assert_ids = Column(String(255))
    support = Column(String(255))

    hgnc_id = foreign_key_to('hgnc')
    hgnc = relationship('HGNC', back_populates='orthology_predictions')

    def to_dict(self):
        return self.to_dict_with_hgnc()

    def __repr__(self):
        return '{}: {}: {}'.format(self.ortholog_species, self.ortholog_species_name, self.ortholog_species_symbol)


class AppUser(Base, MasterModel):
    name = Column(String(255))
    email = Column(String(255), unique=True)
    username = Column(String(255), unique=True)
    password = Column(String(255))

    def __repr__(self):
        return self.username<|MERGE_RESOLUTION|>--- conflicted
+++ resolved
@@ -158,10 +158,6 @@
     :cvar list enas: relationship to ENA
     """
     name = Column(String(255), nullable=True)
-<<<<<<< HEAD
-    #, collation='utf8_bin'
-=======
->>>>>>> 36c57687
     symbol = Column(Unicode(255), index=True)
     identifier = Column(Integer, unique=True)
     status = Column(String(255))
@@ -266,11 +262,7 @@
     :cvar bool is_previous_symbol: previously approved
     :cvar hgnc: back populates to :class:`.HGNC`
     """
-<<<<<<< HEAD
-    # , collation='utf8_bin'
-=======
-
->>>>>>> 36c57687
+
     alias_symbol = Column(Unicode(255))
     is_previous_symbol = Column(Boolean, default=False)
 
@@ -580,11 +572,6 @@
     human_entrez_gene = Column(Integer)
     human_ensembl_gene = Column(String(255))
     human_name = Column(String(255))
-<<<<<<< HEAD
-
-    # , collation='utf8_bin'
-=======
->>>>>>> 36c57687
     human_symbol = Column(Unicode(255))
     human_chr = Column(String(255))
     human_assert_ids = Column(String(255))
@@ -592,11 +579,6 @@
     ortholog_species_ensembl_gene = Column(String(255))
     ortholog_species_db_id = Column(String(255))
     ortholog_species_name = Column(Text)
-<<<<<<< HEAD
-
-    # , collation='utf8_bin'
-=======
->>>>>>> 36c57687
     ortholog_species_symbol = Column(Unicode(255), index=True)
     ortholog_species_chr = Column(String(255))
     ortholog_species_assert_ids = Column(String(255))
